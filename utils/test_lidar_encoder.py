import os
import sys
import torch
import torch.nn.functional as F
import yaml
from easydict import EasyDict
from torch.utils.data import DataLoader
from tqdm import tqdm
from nuscenes.nuscenes import NuScenes
# Add the project root to sys.path to resolve imports properly
project_root = os.path.abspath(os.path.join(os.path.dirname(__file__), '..'))
if project_root not in sys.path:
    sys.path.insert(0, project_root)

from utils.nusc_dataloader import NuscData
from utils.lidar_encoder_utils import Lidar_to_range_image
from utils.viz import plot_point_cloud_comparison
def load_config(path):
    with open(path, 'r') as f:
        return EasyDict(yaml.safe_load(f))


def chamfer_distance(pcd1, pcd2,chunk_size=8000):
    """
    Compute the Chamfer distance between two point clouds.
    
    Parameters:
    pcd1 (Tensor): Point cloud 1 (N1 x 3)
    pcd2 (Tensor): Point cloud 2 (N2 x 3)
    
    Returns:
    float: Chamfer distance between point clouds
    """
   # Split the computation of distances into smaller chunks to prevent memory issues
    dist1_list = []
    dist2_list = []

    # Compute distances from pcd1 to pcd2 in chunks
    for start in range(0, pcd1.size(0), chunk_size):
        end = min(start + chunk_size, pcd1.size(0))
        dist1_batch = torch.cdist(pcd1[start:end], pcd2, p=2)  # Squared Euclidean distance
        dist1_list.append(dist1_batch)
        del dist1_batch  # Delete the batch to free memory
        torch.cuda.empty_cache()  # Clear cache after each batch

    # Compute distances from pcd2 to pcd1 in chunks
    for start in range(0, pcd2.size(0), chunk_size):
        end = min(start + chunk_size, pcd2.size(0))
        dist2_batch = torch.cdist(pcd2[start:end], pcd1, p=2)  # Squared Euclidean distance
        dist2_list.append(dist2_batch)
        del dist2_batch  # Delete the batch to free memory
        torch.cuda.empty_cache()  # Clear cache after each batch

    dist1 = torch.cat(dist1_list, dim=0)  # Concatenate all batches for pcd1 -> pcd2
    dist2 = torch.cat(dist2_list, dim=0)  # Concatenate all batches for pcd2 -> pcd1

    # Forward Chamfer Distance: for each point in pcd1, find the closest point in pcd2
    min_dist1, _ = dist1.min(dim=1)
    forward_chamfer = min_dist1.mean()

    # Backward Chamfer Distance: for each point in pcd2, find the closest point in pcd1
    min_dist2, _ = dist2.min(dim=1)
    backward_chamfer = min_dist2.mean()

    # Chamfer distance is the average of forward and backward distances
    return forward_chamfer + backward_chamfer


def main():
    # Command-line args
<<<<<<< HEAD
    config_path = sys.argv[1]
    data_path = sys.argv[2]
    weather_path =  sys.argv[3]
    log_path = sys.argv[4]  # Not used now, but available
=======
    # config_path = sys.argv[1]
    # data_path = sys.argv[2]
    # log_path = sys.argv[3]  # Not used now, but available
>>>>>>> 60d19a28

    # # Load config and setup device
    # config = load_config(config_path)
    device = torch.device("cuda" if torch.cuda.is_available() else "cpu")

    # Load NuScenes
<<<<<<< HEAD
    nusc = NuScenes(version='v1.0-trainval', dataroot=data_path, verbose=True)
=======
    nusc = NuScenes(version='v1.0-mini', dataroot='/u/yukthiw/files/nuscenes/mini', verbose=True)
>>>>>>> 60d19a28

    # Dataset and loader
    train_dataset = NuscData(nusc,noisy_lidar_dataroot=weather_path, is_train=True, nsweeps=1)
    train_loader = DataLoader(
        train_dataset,
<<<<<<< HEAD
        batch_size=1,
        shuffle=config.data.train.shuffle,
=======
        batch_size=8,
        shuffle=True,
>>>>>>> 60d19a28
        num_workers=1,
        drop_last=True
    )

    # Print or visualize range images
    for batch_idx, batch in enumerate(tqdm(train_loader, desc="Range Image Batches")):
        range_img = batch['clean_lidar_range']
        #print(range_imgs)
        print(f"Batch {batch_idx}: Range Image Shape = {range_img.shape}")
        lidar_enc_utils = Lidar_to_range_image()
        if batch_idx==0:
            pc_from_range = lidar_enc_utils.to_pc_torch(range_img)
            pc_from_range = lidar_enc_utils.remove_outliers(pc_from_range[0]).to(device)
            base_pc = batch['clean_lidar_pc'][0,:,:4].to(device)
            weather_pc = batch['noisy_lidar_pc'][0,:,:4].to(device)
            # Chamfer-style distance (symmetric nearest-neighbor)
            chamfer_dist = chamfer_distance(pc_from_range, base_pc)
            print(f"Chamfer_dist: {chamfer_dist}")
            chamfer_dist = chamfer_distance(weather_pc, base_pc)
            print(f"Perturbed chamfer_dist: {chamfer_dist}")
            plot_point_cloud_comparison(pc_from_range.cpu().numpy(), base_pc.cpu().numpy(), title1="Reconstructed", title2="GT")
        
        else:
            break

if __name__ == "__main__":
    main()<|MERGE_RESOLUTION|>--- conflicted
+++ resolved
@@ -68,39 +68,24 @@
 
 def main():
     # Command-line args
-<<<<<<< HEAD
     config_path = sys.argv[1]
     data_path = sys.argv[2]
     weather_path =  sys.argv[3]
     log_path = sys.argv[4]  # Not used now, but available
-=======
-    # config_path = sys.argv[1]
-    # data_path = sys.argv[2]
-    # log_path = sys.argv[3]  # Not used now, but available
->>>>>>> 60d19a28
 
     # # Load config and setup device
     # config = load_config(config_path)
     device = torch.device("cuda" if torch.cuda.is_available() else "cpu")
 
     # Load NuScenes
-<<<<<<< HEAD
     nusc = NuScenes(version='v1.0-trainval', dataroot=data_path, verbose=True)
-=======
-    nusc = NuScenes(version='v1.0-mini', dataroot='/u/yukthiw/files/nuscenes/mini', verbose=True)
->>>>>>> 60d19a28
 
     # Dataset and loader
     train_dataset = NuscData(nusc,noisy_lidar_dataroot=weather_path, is_train=True, nsweeps=1)
     train_loader = DataLoader(
         train_dataset,
-<<<<<<< HEAD
         batch_size=1,
         shuffle=config.data.train.shuffle,
-=======
-        batch_size=8,
-        shuffle=True,
->>>>>>> 60d19a28
         num_workers=1,
         drop_last=True
     )
